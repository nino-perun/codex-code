--- conflicted
+++ resolved
@@ -11,23 +11,4 @@
 
 The command looks up the `turkey.html.skel` file in the `templates/` directory,
 renders each related snippet using `templates/snippet.html` (or the template you
-<<<<<<< HEAD
-provide), and writes the final HTML to `turkey.html` in the working directory.
-
-## GUI data manager
-
-To inspect or edit the records in `tlinq.trip_page` and `tlinq.trip_snippet`,
-run the Tkinter-based GUI manager:
-
-```
-python -m src.gui_manager
-```
-
-The window displays a master list of trip pages on the left. Selecting a page
-shows its associated snippets on the right. Use **Add Page** / **Save Page** to
-create or update trip pages, and **Add Snippet** / **Save Snippet** for
-snippets. The utility only supports creating and editing records; deleting rows
-is intentionally not available.
-=======
-provide), and writes the final HTML to `turkey.html` in the working directory.
->>>>>>> b831ec00
+provide), and writes the final HTML to `turkey.html` in the working directory.